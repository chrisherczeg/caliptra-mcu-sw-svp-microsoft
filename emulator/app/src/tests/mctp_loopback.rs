// Licensed under the Apache-2.0 license

use crate::i3c_socket::{MctpTestState, MctpTransportTest};
use crate::tests::mctp_util::common::MctpUtil;
use crate::EMULATOR_RUNNING;
use std::net::TcpStream;
use std::sync::atomic::Ordering;

<<<<<<< HEAD
pub(crate) fn generate_tests() -> Vec<Box<dyn TestTrait + Send>> {
    vec![Box::new(Test::new("MctpMultiPktTest")) as Box<dyn TestTrait + Send>]
=======
pub fn generate_tests() -> Vec<Box<dyn MctpTransportTest + Send>> {
    vec![Box::new(Test::new("MctpMultiPktTest")) as Box<dyn MctpTransportTest + Send>]
>>>>>>> 08abaebf
}

struct Test {
    test_name: String,
    test_state: MctpTestState,
    loopback_msg: Vec<u8>,
    mctp_util: MctpUtil,
    passed: bool,
}

impl Test {
    fn new(test_name: &str) -> Self {
        Test {
            test_name: test_name.to_string(),
            test_state: MctpTestState::Start,
            loopback_msg: Vec::new(),
            mctp_util: MctpUtil::new(),
            passed: false,
        }
    }
}

impl MctpTransportTest for Test {
    fn is_passed(&self) -> bool {
        self.passed
    }

    fn run_test(&mut self, stream: &mut TcpStream, target_addr: u8) {
        stream.set_nonblocking(true).unwrap();

        while EMULATOR_RUNNING.load(Ordering::Relaxed) {
            match self.test_state {
                MctpTestState::Start => {
                    println!("Starting test: {}", self.test_name);
                    self.test_state = MctpTestState::ReceiveReq;
                }
                MctpTestState::ReceiveReq => {
                    self.loopback_msg = self.mctp_util.receive_request(stream, target_addr, None);
                    self.test_state = MctpTestState::SendResp;
                }
                MctpTestState::SendResp => {
                    self.mctp_util
                        .send_response(self.loopback_msg.as_slice(), stream, target_addr);

                    self.test_state = MctpTestState::ReceiveReq;
                }
                MctpTestState::Finish => {
                    self.passed = true;
                    break;
                }
                _ => {}
            }
        }
    }
}<|MERGE_RESOLUTION|>--- conflicted
+++ resolved
@@ -6,13 +6,8 @@
 use std::net::TcpStream;
 use std::sync::atomic::Ordering;
 
-<<<<<<< HEAD
 pub(crate) fn generate_tests() -> Vec<Box<dyn TestTrait + Send>> {
     vec![Box::new(Test::new("MctpMultiPktTest")) as Box<dyn TestTrait + Send>]
-=======
-pub fn generate_tests() -> Vec<Box<dyn MctpTransportTest + Send>> {
-    vec![Box::new(Test::new("MctpMultiPktTest")) as Box<dyn MctpTransportTest + Send>]
->>>>>>> 08abaebf
 }
 
 struct Test {
